--- conflicted
+++ resolved
@@ -325,7 +325,6 @@
 	}
 	account.SetState([]byte(CouncilKey), b)
 	return nil
-<<<<<<< HEAD
 }
 
 func (cm *CouncilManager) checkFinishedAllProposal() bool {
@@ -356,7 +355,7 @@
 	if err := json.Unmarshal(data, council); err != nil {
 		return false, nil
 	}
-	
+
 	// check addr if is exist in council
 	isExist = common.IsInSlice[string](addr, lo.Map[*CouncilMember, string](council.Members, func(item *CouncilMember, index int) string {
 		return item.Address
@@ -366,6 +365,4 @@
 	}
 
 	return true, council
-=======
->>>>>>> e440605b
 }