--- conflicted
+++ resolved
@@ -156,15 +156,9 @@
 	return data
 }
 
-<<<<<<< HEAD
 func generateNodeAddVoteData(t *testing.T, proposalID uint64, voteResult VoteResult) []byte {
 	gabi, err := GetABI()
 
-	data, err := gabi.Pack(VoteMethod, proposalID, voteResult, []byte(""))
-	assert.Nil(t, err)
-
-	return data
-=======
 	data, err := gabi.Pack(ProposeMethod, uint8(NodeAdd), "title", "desc", uint64(1000), []byte(""))
 	assert.Nil(t, err)
 	res, err := nm.Run(&vm.Message{
@@ -172,7 +166,7 @@
 	})
 	assert.Nil(t, err)
 
-	assert.Equal(t, uint64(0), res.UsedGas)
+	return data
 }
 
 func TestNodeManager_EstimateGas(t *testing.T) {
@@ -208,5 +202,4 @@
 	})
 	assert.Nil(t, err)
 	assert.Equal(t, NodeManagementVoteGas, gas)
->>>>>>> 42335a2f
 }