--- conflicted
+++ resolved
@@ -38,12 +38,9 @@
 const (
 	ProposeMethod = "propose"
 	VoteMethod    = "vote"
-<<<<<<< HEAD
-=======
 
 	MaxTitleLength = 200
 	MaxDescLength  = 10000
->>>>>>> 42335a2f
 )
 
 var method2Sig = map[string]string{
