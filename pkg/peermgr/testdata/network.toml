--- conflicted
+++ resolved
@@ -6,18 +6,10 @@
   account = ""
   hosts = ["/ip4/127.0.0.1/tcp/5002/p2p/"]
   id = 2
-<<<<<<< HEAD
-  pid = "QmeapbsuhEz8dVPm389onKDE8oX6cchNucBfRZiGtUCod7"
-=======
   pid = "QmTzgsNmzQWiMWUfY1JwsNZYNGBxbcFm3UYGDj7mByBWQV"
->>>>>>> afe9967d
 
 [[nodes]]
   account = ""
   hosts = ["/ip4/127.0.0.1/tcp/5003/p2p/"]
   id = 3
-<<<<<<< HEAD
-  pid = "QmZwpuRzd3iHFT9jBfMxgeoSo2nM4iE5Q55Mfx5J2sG9Qb"
-=======
-  pid = "Qmcm9Gd1YwyNjakWnhTw8cVwNUNpoA5a2vbc1rK89BFkoY"
->>>>>>> afe9967d
+  pid = "Qmcm9Gd1YwyNjakWnhTw8cVwNUNpoA5a2vbc1rK89BFkoY"